--- conflicted
+++ resolved
@@ -245,13 +245,8 @@
         """
         observation = observation["observation"] if isinstance(observation, dict) else observation
         # goal is first in obs and griper is last (always)
-<<<<<<< HEAD
         goal = observation[0:3]
         gripper = self.env.reward.get_accurate_gripper_position(observation[-3:])
-=======
-        goal    = observation[0:3]
-        gripper = self.env.reward.get_accurate_gripper_position(observation[-4:-1])
->>>>>>> 1f11dce3
         self.current_norm_distance = self.calc_distance(goal, gripper)
         return self.current_norm_distance < self.threshold
 
@@ -312,14 +307,10 @@
             finished = self.check_points_distance_threshold()
         if self.task_type == 'poke':
             finished = self.check_poke_threshold(self._observation)
-<<<<<<< HEAD
         if self.task_type == "switch":
             finished = self.check_switch_threshold()
         if self.task_type == "press":
             finished = self.check_press_threshold()
-=======
-        
->>>>>>> 1f11dce3
         if self.task_type == 'pnp' and self.env.robot_action != 'joints_gripper' and finished:
             if len(self.env.robot.magnetized_objects) == 0:
                 self.env.episode_over = False
