--- conflicted
+++ resolved
@@ -2,14 +2,11 @@
 from myGym.envs import task as t
 from myGym.envs import distractor as d
 from myGym.envs.base_env import CameraEnv
-<<<<<<< HEAD
 from myGym.envs.rewards import DistanceReward, ComplexDistanceReward, SparseReward, VectorReward, PokeReachReward, SwitchReward, ButtonReward, TurnReward
 from collections import ChainMap
-=======
 from myGym.envs.rewards import DistanceReward, ComplexDistanceReward, SparseReward, VectorReward, PokeReward, PokeVectorReward, PokeReachReward, DualPoke
 import pybullet
 import time
->>>>>>> 3a8a6712
 import numpy as np
 from gym import spaces
 import random
@@ -148,7 +145,6 @@
 
         if reward == 'distractor':
             self.has_distractor = True
-<<<<<<< HEAD
             self.distractor = ['bus'] if not self.distractors else self.distractors
 
         reward_classes = {"distance": DistanceReward, "complex_distance": ComplexDistanceReward, "sparse": SparseReward,
@@ -157,22 +153,6 @@
 
         self.reward = reward_classes[reward](env=self, task=self.task)
         self.dataset   = dataset
-=======
-            if self.distractors == None:
-                self.distractor = ['bus']
-            self.reward = VectorReward(env=self, task=self.task)
-        elif reward == 'poke':
-            # if "alsgo = dual":
-            #     self.reward = DualPoke(env=self, task=self.task)
-            # else:
-            #     self.reward = PokeReachReward(env=self, task=self.task)
-
-            self.reward = DualPoke(env=self, task=self.task)
-            # self.reward = PokeVectorReward(env=self, task=self.task)
-            # self.reward = PokeReward(env=self, task=self.task)
-
-        self.dataset = dataset
->>>>>>> 3a8a6712
         self.obs_space = obs_space
         self.visualize = visualize
         self.visgym    = visgym
@@ -494,7 +474,29 @@
             :return env_objects: (list of objects) Objects that are present in the current scene
         """
         env_objects = []
-<<<<<<< HEAD
+        objects_filenames = self._get_random_urdf_filenames(n, object_names)
+        for object_filename in objects_filenames:
+            if random_pos:
+                fixed = False
+                borders = self.objects_area_boarders
+                if self.task_type == 'poke':
+                    if "poke" in object_filename:
+                        borders = [-0.0, 0.0, 0.6, 0.6, 0.1, 0.1]
+                    if "cube" in object_filename:
+                        borders = [-0.0, 0.0, 1, 1, 0.025, 0.025]
+                        fixed = True
+
+                pos = env_object.EnvObject.get_random_object_position(borders)
+                #orn = env_object.EnvObject.get_random_object_orientation()
+                orn = [0, 0, 0, 1]
+            for x in ["target", "crate", "bin", "box", "trash"]:
+                if x in object_filename:
+                    fixed = True
+                    pos[2] = 0.05
+            object = env_object.EnvObject(object_filename, pos, orn, pybullet_client=self.p, fixed=fixed)
+            if self.color_dict:
+                object.set_color(self.color_of_object(object))
+            env_objects.append(object)
         if "num_range" in object_dict.keys():  # solves used_objects
             for idx, o in enumerate(object_dict["obj_list"]):
                   urdf = self._get_urdf_filename(o["obj_name"])
@@ -513,31 +515,6 @@
                     env_objects.append({n:self._place_object(d)})
                 elif d["obj_name"] == "null" and o == "init":
                     env_objects.append({"actual_state":self.robot})
-=======
-        objects_filenames = self._get_random_urdf_filenames(n, object_names)
-        for object_filename in objects_filenames:
-            if random_pos:
-                fixed = False
-                borders = self.objects_area_boarders
-                if self.task_type == 'poke':
-                    if "poke" in object_filename:
-                        borders = [-0.0, 0.0, 0.6, 0.6, 0.1, 0.1]
-                    if "cube" in object_filename:
-                        borders = [-0.0, 0.0, 1, 1, 0.025, 0.025]
-                        fixed = True
-
-                pos = env_object.EnvObject.get_random_object_position(borders)
-                #orn = env_object.EnvObject.get_random_object_orientation()
-                orn = [0, 0, 0, 1]
-            for x in ["target", "crate", "bin", "box", "trash"]:
-                if x in object_filename:
-                    fixed = True
-                    pos[2] = 0.05
-            object = env_object.EnvObject(object_filename, pos, orn, pybullet_client=self.p, fixed=fixed)
-            if self.color_dict:
-                object.set_color(self.color_of_object(object))
-            env_objects.append(object)
->>>>>>> 3a8a6712
         return env_objects
 
     def color_of_object(self, object):
