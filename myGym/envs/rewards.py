--- conflicted
+++ resolved
@@ -246,14 +246,8 @@
 
         self.last_distance = None
         self.last_gripper_distance = None
-<<<<<<< HEAD
-        self.moved                 = False
-        self.prev_poker_position   = [None]*3
-=======
         self.moved = False
-
         self.prev_poker_position = [None]*3
->>>>>>> b9ee6368
 
     def compute(self, observation=None):
         poker_position, distance, gripper_distance = self.init(observation)
@@ -381,14 +375,10 @@
         goals, distractors, arm, links = [], [], [], []
         self.fill_objects_lists(goals, distractors, arm, links, observation)
         reward = 0
-<<<<<<< HEAD
-        contact_points = [self.env.p.getContactPoints(self.env.robot.robot_uid, self.env.env_objects[-1].uid, x, -1) for x in range(0,self.env.robot.end_effector_index+1)]
-=======
 
         contact_points = [self.env.p.getContactPoints(self.env.robot.robot_uid,
                           self.env.env_objects[-1].uid, x, -1)
                           for x in range(0,self.env.robot.end_effector_index+1)]
->>>>>>> b9ee6368
         for p in contact_points:
             if p:
                 reward = -5
@@ -405,12 +395,9 @@
                     self.env.episode_failed = True
                     return reward
 
-<<<<<<< HEAD
-        gripper       = links[-1] # = end effector
-=======
         # end_effector  = links[self.env.robot.gripper_index]
         gripper = links[-1] # = end effector
->>>>>>> b9ee6368
+        gripper       = links[-1] # = end effector
         goal_position = goals[0]
         distractor = self.env.env_objects[1]
         closest_distractor_points = self.env.p.getClosestPoints(self.env.robot.robot_uid, distractor.uid, self.env.robot.gripper_index)
@@ -436,24 +423,16 @@
 
         push_vector.set_len(push_amplifier)
         pull_vector.set_len(pull_amplifier)
-<<<<<<< HEAD
+
         push_vector.add(pull_vector)
         force_vector = push_vector
-=======
-
-        push_vector.add(pull_vector)
-        force_vector = push_vector
-
->>>>>>> b9ee6368
+
         force_vector.add(ideal_vector)
         optimal_vector = force_vector
         optimal_vector.multiply(0.005)
 
         real_vector = Vector(self.prev_gipper_position, gripper, self.env)
-<<<<<<< HEAD
-=======
-
->>>>>>> b9ee6368
+
         if real_vector.norm == 0:
             reward += 0
         else:
@@ -502,7 +481,6 @@
             links.append(list(observation[j:j+3]))
             j += 3
 
-<<<<<<< HEAD
     def add_vectors(self, v1, v2):
         r = []
         for i in range(len(v1)):
@@ -524,23 +502,12 @@
         c = vector[1][2] - vector[0][2]
         return [a, b, c]
 
-=======
-    def count_vector_norm(self, vector):
-        return math.sqrt(np.dot(vector, vector))
-
->>>>>>> b9ee6368
     def multiply_vector(self, vector, multiplier):
         return np.array(vector) * multiplier
 
     def set_vector_len(self, vector, len):
-<<<<<<< HEAD
-        norm    = self.count_vector_norm(vector)
-        vector  = self.multiply_vector(vector, 1/norm)
-=======
         norm = self.count_vector_norm(vector)
         vector = self.multiply_vector(vector, 1/norm)
-
->>>>>>> b9ee6368
         return self.multiply_vector(vector, len)
 
 
